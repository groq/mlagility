--- conflicted
+++ resolved
@@ -15,12 +15,8 @@
     packages=["mlagility"],
     install_requires=[
         "transformers",
-<<<<<<< HEAD
-        "groqflow>=2.5.2",
-        "invoke>=2.0.0"
-=======
         "groqflow @ https://test-files.pythonhosted.org/packages/a0/96/2eba6c53f93e9aa1b9de3f80f01ac23db7256b62d31d932d9814a0367ed4/groqflow-3.0.1.tar.gz",
->>>>>>> 23e1ee98
+        "invoke>=2.0.0",
     ],
     classifiers=[],
     entry_points={
