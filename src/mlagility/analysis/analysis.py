import sys
import os
import inspect
import importlib.util
import copy
import time
import shlex
import functools
import dataclasses
import pathlib
from typing import Union, List, Dict
from types import FrameType, TracebackType
from enum import Enum
import torch
import transformers
import tensorflow as tf
from groqflow.common import printing
import groqflow.common.build as build
import groqflow.common.exceptions as exp
import mlagility.analysis.status as status
import mlagility.analysis.util as util
<<<<<<< HEAD
from mlagility.analysis.util import ModelInfo
from mlagility.api.api import benchit
import mlagility.common.filesystem as filesystem
=======
from mlagility.api import benchit
from mlagility import filesystem
>>>>>>> d02ee0b7


class Action(Enum):
    ANALYZE = "analyze"
    BUILD = "build"
    BENCHMARK = "benchmark"


@dataclasses.dataclass
class TracerArgs:
    input: str
    device: List[str]
    actions: List[Action]
    labels: List[str]
    lean_cache: bool
    targets: List[str]
    max_depth: int
    cache_dir: str
    rebuild: str
    compiler_flags: List[str]
    assembler_flags: List[str]
    num_chips: int
    groqview: bool
    models_found: Dict[str, util.ModelInfo] = dataclasses.field(default_factory=dict)
    script_name: str = None

    @functools.cached_property
    def torch_activations(self) -> List[str]:
        act = util.get_classes(torch.nn.modules.activation)
        if "activations" in dir(transformers):
            act += util.get_classes(transformers.activations)
        return act


def call_benchit(
    model_inputs: dict, model_info: util.ModelInfo, tracer_args: TracerArgs
) -> None:
    """
    Calls the benchit function from within the model forward function
    """

    # Update status to "computing"
    model_info.status_message = "Computing..."
    model_info.status_message_color = printing.Colors.OKBLUE
    status.update(tracer_args.models_found, tracer_args.script_name)

    # Get a copy of the keyword arguments
    args, kwargs = model_inputs
    inputs = {}
    for k in kwargs.keys():
        if torch.is_tensor(kwargs[k]):
            inputs[k] = torch.tensor(kwargs[k].detach().numpy())
        else:
            inputs[k] = copy.deepcopy(kwargs[k])

    # Convert all positional arguments into keyword arguments
    if args != ():
        if model_info.model_type == build.ModelType.PYTORCH:
            forward_function = model_info.model.forward
        elif model_info.model_type == build.ModelType.KERAS:
            forward_function = model_info.model.call
        all_args = list(inspect.signature(forward_function).parameters.keys())
        for i in range(len(args)):
            if torch.is_tensor(args[i]):
                inputs[all_args[i]] = torch.tensor(args[i].detach().numpy())
            else:
                inputs[all_args[i]] = args[i]
    model_info.inputs = inputs

    cache_dir = (
        filesystem.DEFAULT_CACHE_DIR
        if tracer_args.cache_dir is None
        else tracer_args.cache_dir
    )
    build_name = f"{tracer_args.script_name}_{model_info.hash}"

    # Save model labels
    if not os.path.exists(cache_dir):
        os.makedirs(cache_dir)
    labels_dir = os.path.join(cache_dir, "labels")
    if not os.path.exists(labels_dir):
        os.makedirs(labels_dir)
    labels = [] if tracer_args.labels is None else tracer_args.labels
    labels = labels + [f"class::{type(model_info.model).__name__}"]
    with open(
        os.path.join(labels_dir, f"{build_name}.txt"),
        "w",
        encoding="utf8",
    ) as fp:
        fp.write(" ".join(labels))

    try:
        benchit(
            model_info.model,
            inputs,
            device=tracer_args.device,
            build_name=build_name,
            cache_dir=cache_dir,
            build_only=Action.BENCHMARK not in tracer_args.actions,
        )

        model_info.status_message = "Model successfully built!"
        model_info.status_message_color = printing.Colors.OKGREEN

    except exp.GroqitStageError:
        load_state = build.load_state(build_name=build_name)
        if len(load_state.info.opt_onnx_unsupported_ops) > 0:
            model_info.status_message = "Unsupported op(s) " + ", ".join(
                load_state.info.opt_onnx_unsupported_ops
            )
        else:
            model_info.status_message = "Build Error: see log files for details."
        model_info.status_message_color = printing.Colors.WARNING

    except exp.GroqFlowError:
        model_info.status_message = "GroqFlowError: see log files for details."
        model_info.status_message_color = printing.Colors.WARNING

    # This broad exception is ok since enumerating all exceptions is
    # not possible, as the tested software continuously evolves.
    except Exception as e:  # pylint: disable=broad-except
        util.stop_stdout_forward()
        model_info.status_message = f"Unknown benchit error: {e}"
        model_info.status_message_color = printing.Colors.WARNING

    # Add metadata and clean cache if needed
    output_dir = os.path.join(cache_dir, build_name)
    if os.path.isdir(output_dir):
        # Delete all files except logs and other metadata
        if tracer_args.lean_cache:
            util.clean_output_dir(output_dir)


def get_model_hash(
    model: Union[torch.nn.Module, tf.keras.Model], model_type: build.ModelType
):
    return build.hash_model(model, model_type, hash_params=False)[:8]


def store_model_info(
    model: Union[torch.nn.Module, tf.keras.Model],
    model_name: str,
    model_type: build.ModelType,
    frame: FrameType,
    event: str,
    tracer_args: TracerArgs,
    depth: int,
    parent_hash: str,
):
    # Getting the model hash is only possible after the first inference of Keras models
    model_hash = get_model_hash(model, model_type)

    # File where the model was found
    file = str(frame)[str(frame).find("file ") + 6 : str(frame).find("',")]

    # Line where the model was found
    line = frame.f_lineno if event == "return" else frame.f_lineno - 1

    # Keep track of all models details
    if model_hash not in tracer_args.models_found.keys():
        tracer_args.models_found[model_hash] = util.ModelInfo(
            model=model,
            name=model_name,
            file=file,
            line=line,
            depth=depth,
            hash=model_hash,
            parent_hash=parent_hash,
            is_target=model_hash in tracer_args.targets or tracer_args.targets == [],
            build_model=Action.BUILD in tracer_args.actions,
            model_type=model_type,
        )


def explore_frame(
    frame,
    event,
    local_var_name,
    local_var,
    tracer_args: TracerArgs,
    depth: int = 0,
    parent_hash: Union[str, None] = None,
):
    """
    This function checks whether local_var is a torch or keras model.
    If it is, we will modify its forward function to know when it
    is called.
    """

    # Skip all variables that are not a subclass of torch.nn.Module/tf.keras.Model
    # Note: try block used since dead weakreferences fail when checking subclass
    try:
        if issubclass(type(local_var), torch.nn.Module):
            if type(local_var) in tracer_args.torch_activations:
                return
            model_type = build.ModelType.PYTORCH
        elif issubclass(type(local_var), tf.keras.Model):
            model_type = build.ModelType.KERAS
        else:
            return
    except AttributeError:
        return

    # Skip self variable and variable names commonly used by child models
    if (
        local_var_name == "self"
        or local_var_name == "instance"
        or local_var_name == "child"
        or local_var_name == "layer"
        or local_var_name == "module"
    ):
        return

    # Check if we are inside of a subclass of torch.nn.Module or tf.keras.model
    inside_class = False
    inside_nn_subclass = False
    if "self" in frame.f_locals:
        self_var = frame.f_locals["self"]
        inside_class = type(self_var)
        inside_nn_subclass = issubclass(inside_class, (torch.nn.Module, tf.keras.Model))

    if not hasattr(local_var, "forward_instrumented") and not inside_nn_subclass:

        if model_type == build.ModelType.PYTORCH:

            # Avoid instrumenting models before they have been fully loaded
            if util.count_parameters(local_var, model_type) == 0:
                return

            # Mark this model as instrumented
            local_var.forward_instrumented = True

            # Create a copy of the old forward function
            old_forward = local_var.forward

            # Recursively look for sub-models within the found model
            # This is only possible on Pytorch, since each layer of a torch.nn.module
            # is also a torch.nn.module.
            model_hash = get_model_hash(local_var, model_type)
            if depth < tracer_args.max_depth:
                recursive_search(
                    frame, event, local_var, depth, model_hash, tracer_args
                )

            # We can keep track of Pytorch models even before they are executed
            store_model_info(
                local_var,
                local_var_name,
                model_type,
                frame,
                event,
                tracer_args,
                depth,
                parent_hash,
            )
        elif model_type == build.ModelType.KERAS:
            # Mark this model as instrumented
            local_var.forward_instrumented = True

            # Create a copy of the old forward function
            old_forward = local_var.call

            # Raise exception if user tries to use max_depth!=0 for a keras model
            if tracer_args.max_depth != 0:
                raise exp.GroqFlowError("max_depth is not supported for Keras models")
        local_var.old_forward = old_forward

        def forward_spy(*args, **kwargs):

            tracer = sys.getprofile()
            if tracer is not None:
                # Turn tracing off while the model is being executed for speed
                sys.setprofile(None)
            elif depth == 0:
                # If this model is being executed and the tracing is already off
                # we are calling a module within a parent module. We only run
                # groqit on child models if the user has explicitly asked us to
                # do so by setting the max_depth flag.
                return old_forward(*args, **kwargs)

            # Keep track of execution time
            start_time = time.time()
            outputs = old_forward(*args, **kwargs)
            end_time = time.time()

            # We can only keep track of keras models once they have been executed
            if model_type == build.ModelType.KERAS:
                store_model_info(
                    local_var,
                    local_var_name,
                    model_type,
                    frame,
                    event,
                    tracer_args,
                    depth,
                    parent_hash,
                )
            model_hash = get_model_hash(local_var, model_type)
            model_info = tracer_args.models_found[model_hash]
            model_info.exec_time = model_info.exec_time + end_time - start_time

            model_info.executed = model_info.executed + 1

            # Call groqit if this is the first time the model is being executed
            # and this model has been selected by the user
            if (
                model_info.executed == 1
                and model_info.is_target
                and (model_info.build_model)
            ):
                call_benchit(
                    model_inputs=[args, kwargs],
                    model_info=model_info,
                    tracer_args=tracer_args,
                )
                # Ensure that groqit() doesn't interfere with our execution count
                model_info.executed = 1

            status.update(tracer_args.models_found, tracer_args.script_name)

            # Turn tracing on again after computing the outputs
            sys.setprofile(tracer)

            return outputs

        # The inspect module offers the ability to actually copy the signature of the wrapped
        # function. This allows other functions to see the correct parameters instead of the
        # enigmatic *args, **kwargs. This is especially important for Keras, since it heavily
        # relies on inspections to the call function.
        forward_spy.__signature__ = inspect.signature(old_forward)

        # Use modified forward/call function
        if model_type == build.ModelType.PYTORCH:
            local_var.forward = forward_spy
        elif model_type == build.ModelType.KERAS:
            local_var.call = forward_spy


def tracefunc(
    frame: FrameType, event: str, _, tracer_args: TracerArgs
) -> TracebackType:
    """
    This function is used to trace the program as it runs in order
    to keep track of all all instantiated models.
    This function is passed to sys.setprofile() as a callback function.
    It receives three arguments:
        frame (the stack frame from the code being run),
        event (a string naming the type of notification), and
        arg (an event-specific value)

    """

    # Create a copy of f_locals.keys() to avoid errors due to dict changing
    local_names = list(frame.f_locals.keys())

    # Loop over all local variables to check if new models can be found
    for local_var_name in local_names:
        explore_frame(
            frame,
            event,
            local_var_name,
            frame.f_locals[local_var_name],
            tracer_args=tracer_args,
            depth=0,
        )

    return tracefunc


def recursive_search(
    frame: FrameType,
    event: str,
    model: Union[torch.nn.Module, tf.keras.Model],
    depth: int,
    parent_hash: Union[str, None],
    tracer_args: TracerArgs,
):
    """
    Recursively check for submodels within found models
    """
    element_names = list(dict(model.named_modules()).keys())[1:]
    for element_name in element_names:
        if hasattr(model, element_name):
            element = getattr(model, element_name)
            if issubclass(type(element), torch.nn.Module):
                explore_frame(
                    frame,
                    event,
                    element_name,
                    element,
                    tracer_args,
                    depth=depth + 1,
                    parent_hash=parent_hash,
                )


def evaluate_script(tracer_args: TracerArgs, input_args: str = None):
    # Trim the ".py"
    tracer_args.script_name = pathlib.Path(tracer_args.input).stem

    # Get a pointer to the script's python module
    spec = importlib.util.spec_from_file_location(
        tracer_args.script_name, tracer_args.input
    )
    module = importlib.util.module_from_spec(spec)

    # Overwriting argv to import input script using "input-args"
    if input_args is None:
        input_args = []
    else:
        input_args = shlex.split(input_args[0])
    sys.argv = [tracer_args.input] + input_args
    sys.path.append(os.getcwd())

    # Create a tracer object that bundles a callback function with some args
    tracer = functools.partial(tracefunc, tracer_args=tracer_args)

    # Enabling autogroq via setprofile
    sys.setprofile(tracer)

    # Import input script. Each executed frame of the input script will
    # trigger the tracefunc() callback function (defined above)
    spec.loader.exec_module(module)<|MERGE_RESOLUTION|>--- conflicted
+++ resolved
@@ -19,14 +19,8 @@
 import groqflow.common.exceptions as exp
 import mlagility.analysis.status as status
 import mlagility.analysis.util as util
-<<<<<<< HEAD
-from mlagility.analysis.util import ModelInfo
 from mlagility.api.api import benchit
 import mlagility.common.filesystem as filesystem
-=======
-from mlagility.api import benchit
-from mlagility import filesystem
->>>>>>> d02ee0b7
 
 
 class Action(Enum):
