import sys
from dataclasses import dataclass
from typing import Callable, List, Union, Dict
import inspect
import torch
<<<<<<< HEAD
from onnxflow.common import printing
import onnxflow.common.build as build
=======
import onnx
import groqflow.justgroqit.export as export
import groqflow.justgroqit.stage as stage
from groqflow.common import printing
import groqflow.common.build as build
>>>>>>> 2249b26a
from mlagility.api.performance import MeasuredPerformance


class AnalysisException(Exception):
    """
    Indicates a failure during analysis
    """


@dataclass
class ModelInfo:
    model: torch.nn.Module
    name: str
    script_name: str
    file: str = ""
    line: int = 0
    params: int = 0
    depth: int = 0
    hash: Union[str, None] = None
    parent_hash: Union[str, None] = None
    inputs: Union[dict, None] = None
    executed: int = 0
    exec_time: float = 0.0
    old_forward: Union[Callable, None] = None
    status_message: str = ""
    status_message_color: printing.Colors = printing.Colors.ENDC
    traceback_message_color: printing.Colors = printing.Colors.FAIL
    is_target: bool = False
    build_model: bool = False
    model_type: build.ModelType = build.ModelType.PYTORCH
    performance: MeasuredPerformance = None
    traceback: List[str] = None

    def __post_init__(self):
        self.params = count_parameters(self.model, self.model_type)


def count_parameters(model: torch.nn.Module, model_type: build.ModelType) -> int:
    """
    Returns the number of parameters of a given model
    """
    if model_type == build.ModelType.PYTORCH:
        return sum([parameter.numel() for _, parameter in model.named_parameters()])
    elif build.ModelType.KERAS:
        return model.count_params()

    # Raise exception if an unsupported model type is provided
    raise AnalysisException(f"model_type {model_type} is not supported")

def get_onnx_ops_list(onnx_model) -> Dict:
    """
    List unique ops found in the onnx model
    """
    onnx_ops_counter = {}
    try:
        model = onnx.load(onnx_model)
    except Exception as e: # pylint: disable=broad-except
        printing.log_warning(f"Failed to get ONNX ops list from {onnx_model}: {str(e)}")
        return onnx_ops_counter
    for node in model.graph.node: # pylint: disable=E1101
        onnx_ops_counter[node.op_type] = onnx_ops_counter.get(node.op_type, 0) + 1
    return onnx_ops_counter


def populate_onnx_model_info(onnx_model) -> Dict:
    """
    Read the model metadata to populate IR, Opset and model size
    """
    result_dict = {
        "ir_version": None,
        "opset": None,
        "size on disk (KiB)": None,
    }
    try:
        model = onnx.load(onnx_model)
    except Exception as e: # pylint: disable=broad-except
        printing.log_warning(f"Failed to get ONNX ops list from {onnx_model}: {str(e)}")
        result_dict.update({"error": "ONNX model analysis failed"})
        return result_dict
    result_dict.update({
        "ir_version": getattr(model, "ir_version", None),
        "opset": getattr(model.opset_import[-1], "version", None), # pylint: disable=E1101
        "size on disk (KiB)": round(model.SerializeToString().__sizeof__() / 1024, 4),
    })
    return result_dict


def onnx_input_dimensions(onnx_model) -> Dict:
    """
    Read model input dimensions
    """
    input_shape = {}
    try:
        model = onnx.load(onnx_model)
    except Exception as e: # pylint: disable=broad-except
        printing.log_warning(f"Failed to get ONNX ops list from {onnx_model}: {str(e)}")
        return input_shape
    for inp in model.graph.input: # pylint: disable=E1101
        shape = str(inp.type.tensor_type.shape.dim)
        input_shape[inp.name] = [int(s) for s in shape.split() if s.isdigit()]
    return input_shape


def stop_stdout_forward() -> None:
    """
    Stop forwarding stdout to file
    """
    if hasattr(sys.stdout, "terminal"):
        sys.stdout = sys.stdout.terminal


def get_classes(module) -> List[str]:
    """
    Returns all classes within a module
    """
    return [y for x, y in inspect.getmembers(module, inspect.isclass)]<|MERGE_RESOLUTION|>--- conflicted
+++ resolved
@@ -3,16 +3,9 @@
 from typing import Callable, List, Union, Dict
 import inspect
 import torch
-<<<<<<< HEAD
+import onnx
 from onnxflow.common import printing
 import onnxflow.common.build as build
-=======
-import onnx
-import groqflow.justgroqit.export as export
-import groqflow.justgroqit.stage as stage
-from groqflow.common import printing
-import groqflow.common.build as build
->>>>>>> 2249b26a
 from mlagility.api.performance import MeasuredPerformance
 
 
@@ -62,6 +55,7 @@
     # Raise exception if an unsupported model type is provided
     raise AnalysisException(f"model_type {model_type} is not supported")
 
+
 def get_onnx_ops_list(onnx_model) -> Dict:
     """
     List unique ops found in the onnx model
@@ -69,10 +63,10 @@
     onnx_ops_counter = {}
     try:
         model = onnx.load(onnx_model)
-    except Exception as e: # pylint: disable=broad-except
+    except Exception as e:  # pylint: disable=broad-except
         printing.log_warning(f"Failed to get ONNX ops list from {onnx_model}: {str(e)}")
         return onnx_ops_counter
-    for node in model.graph.node: # pylint: disable=E1101
+    for node in model.graph.node:  # pylint: disable=E1101
         onnx_ops_counter[node.op_type] = onnx_ops_counter.get(node.op_type, 0) + 1
     return onnx_ops_counter
 
@@ -88,15 +82,21 @@
     }
     try:
         model = onnx.load(onnx_model)
-    except Exception as e: # pylint: disable=broad-except
+    except Exception as e:  # pylint: disable=broad-except
         printing.log_warning(f"Failed to get ONNX ops list from {onnx_model}: {str(e)}")
         result_dict.update({"error": "ONNX model analysis failed"})
         return result_dict
-    result_dict.update({
-        "ir_version": getattr(model, "ir_version", None),
-        "opset": getattr(model.opset_import[-1], "version", None), # pylint: disable=E1101
-        "size on disk (KiB)": round(model.SerializeToString().__sizeof__() / 1024, 4),
-    })
+    result_dict.update(
+        {
+            "ir_version": getattr(model, "ir_version", None),
+            "opset": getattr(
+                model.opset_import[-1], "version", None
+            ),  # pylint: disable=E1101
+            "size on disk (KiB)": round(
+                model.SerializeToString().__sizeof__() / 1024, 4
+            ),
+        }
+    )
     return result_dict
 
 
@@ -107,10 +107,10 @@
     input_shape = {}
     try:
         model = onnx.load(onnx_model)
-    except Exception as e: # pylint: disable=broad-except
+    except Exception as e:  # pylint: disable=broad-except
         printing.log_warning(f"Failed to get ONNX ops list from {onnx_model}: {str(e)}")
         return input_shape
-    for inp in model.graph.input: # pylint: disable=E1101
+    for inp in model.graph.input:  # pylint: disable=E1101
         shape = str(inp.type.tensor_type.shape.dim)
         input_shape[inp.name] = [int(s) for s in shape.split() if s.isdigit()]
     return input_shape
