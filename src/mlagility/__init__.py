--- conflicted
+++ resolved
@@ -1,11 +1,4 @@
 from mlagility.version import __version__
 
-<<<<<<< HEAD
 from .api.api import benchit
-from .analysis.analysis import main as autogroq
-from .analysis.analysis import evaluate_script as evaluate
-from .cli.cli import main as benchitcli
-=======
-from .api import benchit
-from .cli import main as benchitcli
->>>>>>> d02ee0b7
+from .cli.cli import main as benchitcli