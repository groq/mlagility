--- conflicted
+++ resolved
@@ -62,7 +62,6 @@
     op: str,
     script: str,
     cache_dir: str,
-<<<<<<< HEAD
     search_dir: Optional[str] = None,
     rebuild: Optional[str] = None,
     compiler_flags: Optional[List[str]] = None,
@@ -70,7 +69,6 @@
     num_chips: Optional[int] = None,
     groqview: Optional[bool] = None,
     devices: Optional[List[str]] = None,
-    ip: Optional[str] = None,
     max_depth: Optional[int] = None,
     analyze_only: Optional[bool] = None,
     build_only: Optional[bool] = None,
@@ -78,17 +76,6 @@
     working_dir: str = os.getcwd(),
     ml_cache_dir: Optional[str] = None,
     max_jobs: int = 50,
-=======
-    rebuild: str,
-    compiler_flags: Optional[List[str]],
-    assembler_flags: Optional[List[str]],
-    num_chips: int,
-    groqview: bool,
-    devices: Optional[List[str]],
-    max_depth: int,
-    analyze_only: bool,
-    build_only: bool,
->>>>>>> b61efa53
 ):
 
     # Convert args to strings
@@ -100,10 +87,6 @@
     num_chips_str = value_arg(num_chips, "--num-chips")
     groqview_str = bool_arg(groqview, "--groqview")
     devices_str = list_arg(devices, "--devices")
-<<<<<<< HEAD
-    ip_str = value_arg(ip, "--ip")
-=======
->>>>>>> b61efa53
     max_depth_str = value_arg(max_depth, "--max-depth")
     analyze_only_str = bool_arg(analyze_only, "--analyze-only")
     build_only_str = bool_arg(build_only, "--build-only")
@@ -112,12 +95,8 @@
     args = (
         f"{op} {script} {cache_dir_str}{search_dir_str}{rebuild_str}"
         f"{compiler_flags_str}{assembler_flags_str}{num_chips_str}{groqview_str}"
-<<<<<<< HEAD
-        f"{devices_str}{ip_str}{max_depth_str}{analyze_only_str}"
+        f"{devices_str}{max_depth_str}{analyze_only_str}"
         f"{build_only_str}{lean_cache_str}"
-=======
-        f"{devices_str}{max_depth_str}{analyze_only_str}{build_only_str}"
->>>>>>> b61efa53
     )
 
     # Remove the .py extension from the build name
