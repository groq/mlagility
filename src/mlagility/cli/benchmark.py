import time
import os
import types
import importlib.machinery
from typing import Tuple, List, Dict, Optional, Union
import groqflow.common.printing as printing
import groqflow.common.exceptions as exceptions
from groqflow.justgroqit.stage import Sequence
import mlagility.cli.slurm as slurm
import mlagility.common.filesystem as filesystem
from mlagility.analysis.analysis import evaluate_script, TracerArgs, Action
from mlagility.analysis.util import ModelInfo


def decode_script_name(input: str) -> Tuple[str, List[str]]:
    # Parse the targets out of the script name
    # Targets use the format:
    #   script_name.py::target0,target1,...,targetN
    decoded_name = input.split("::")
    script_name = decoded_name[0]

    if len(decoded_name) == 2:
        targets = decoded_name[1].split(",")
    elif len(decoded_name) == 1:
        targets = []
    else:
        raise ValueError(
            "Each script input to benchit should have either 0 or 1 '::' in it."
            f"However, {script_name} was received."
        )

    return script_name, targets


def benchmark_script(
    search_dir: str = os.getcwd(),
    input_script: str = None,
    benchmark_all: bool = False,
    use_slurm: bool = False,
    lean_cache: bool = False,
    cache_dir: str = filesystem.DEFAULT_CACHE_DIR,
    rebuild: Optional[str] = None,
    compiler_flags: Optional[List[str]] = None,
    assembler_flags: Optional[List[str]] = None,
    num_chips: Optional[int] = None,
    groqview: bool = False,
    devices: List[str] = None,
    analyze_only: bool = False,
    build_only: bool = False,
    script_args: str = "",
    max_depth: int = 0,
    sequence: Union[str, Sequence] = None,
):

    # Import the sequence file to get a custom sequence, if the user provided
    # one
    if sequence is not None:
        if use_slurm:
            # The slurm node will need to load a sequence file
            if not isinstance(sequence, str):
                raise ValueError(
                    "The 'sequence' arg must be a str (path to a sequence file) "
                    "when use_slurm=True."
                )
            custom_sequence = sequence
        elif isinstance(sequence, str):
            loader = importlib.machinery.SourceFileLoader("a_b", sequence)
            mod = types.ModuleType(loader.name)
            loader.exec_module(mod)
            # pylint: disable = no-member
            custom_sequence = mod.get_sequence()
        elif isinstance(sequence, Sequence):
            custom_sequence = sequence
        else:
            raise ValueError(
                "The 'sequence' arg must be a str (path to a sequence file) "
                "or an instance of the Sequence class."
            )
    else:
        custom_sequence = None

    if devices is None:
        devices = ["x86"]

    # Force the user to specify a legal cache dir in NFS if they are using slurm
    if not os.path.expanduser(cache_dir).startswith("/net") and use_slurm:
        raise ValueError(
            "You must specify a --cache-dir in `/net` when using groqit-util with Slurm, "
            f"however your current --cache-dir is set to {os.path.expanduser(cache_dir)}"
        )

    # Get a specific list of models to process
    available_scripts = filesystem.get_available_scripts(search_dir)

    # Filter based on the model names provided by the user
    if benchmark_all:
        scripts = [os.path.join(search_dir, script) for script in available_scripts]
    else:
        user_script_path = os.path.join(search_dir, input_script)

        # Ignore everything after the ':' symbol, if there is one
        clean_user_script_path = user_script_path.split(":")[0]

        # Validate that the script exists
        if os.path.exists(clean_user_script_path):
            scripts = [user_script_path]
        else:
            raise exceptions.GroqitArgError(
                f"Script could not be found: {user_script_path}"
            )

    # Get absolute path of scripts
    scripts = [os.path.abspath(s) for s in scripts]

    # Decode benchit args into TracerArgs flags
    if analyze_only:
        actions = [
            Action.ANALYZE,
        ]
    elif build_only:
        actions = [
            Action.ANALYZE,
            Action.BUILD,
        ]
    else:
        actions = [
            Action.ANALYZE,
            Action.BUILD,
            Action.BENCHMARK,
        ]

    if use_slurm:
        jobs = slurm.jobs_in_queue()
        if len(jobs) > 0:
            printing.log_warning(f"There are already slurm jobs in your queue: {jobs}")
            printing.log_info(
                "Suggest quitting benchit, running 'scancel -u $USER' and trying again."
            )

    # Use this data structure to keep a running index of all models
    # found across all scripts when running in --all mode
    models_found: Dict[str, ModelInfo] = {}

    for script in scripts:
        for device in devices:
            if use_slurm:
                slurm.run_benchit(
                    op="benchmark",
                    script=script,
<<<<<<< HEAD
                    search_dir=args.search_dir,
                    cache_dir=args.cache_dir,
                    rebuild=args.rebuild,
                    compiler_flags=args.compiler_flags,
                    assembler_flags=args.assembler_flags,
                    num_chips=args.num_chips,
                    groqview=args.groqview,
                    devices=[device],
                    ip=args.ip,
                    max_depth=args.max_depth,
                    analyze_only=args.analyze_only,
                    build_only=args.build_only,
                    lean_cache=args.lean_cache,
=======
                    search_dir=search_dir,
                    cache_dir=cache_dir,
                    rebuild=rebuild,
                    compiler_flags=compiler_flags,
                    assembler_flags=assembler_flags,
                    num_chips=num_chips,
                    groqview=groqview,
                    devices=device,
                    max_depth=max_depth,
                    analyze_only=analyze_only,
                    build_only=build_only,
>>>>>>> b61efa53
                )

            else:

                # Parse the targets out of the script name
                script_name, targets = decode_script_name(script)

                # Instantiate an object that holds all of the arguments
                # for analysis, build, and benchmarking
                tracer_args = TracerArgs(
                    input=script_name,
                    lean_cache=lean_cache,
                    targets=targets,
                    max_depth=max_depth,
                    cache_dir=cache_dir,
                    rebuild=rebuild,
                    compiler_flags=compiler_flags,
                    assembler_flags=assembler_flags,
                    num_chips=num_chips,
                    groqview=groqview,
                    device=device,
                    actions=actions,
                    models_found=models_found,
                    sequence=custom_sequence,
                )

                # Run analysis, build, and benchmarking on every model
                # in the script
                models_found = evaluate_script(tracer_args, script_args)

    # Wait until all the Slurm jobs are done
    if use_slurm:
        while len(slurm.jobs_in_queue()) != 0:
            print(
                f"Waiting: {len(slurm.jobs_in_queue())} "
                f"jobs left in queue: {slurm.jobs_in_queue()}"
            )
            time.sleep(5)

    printing.log_success(
        "The 'benchmark' command is complete. Use the 'report' command to get a .csv "
        "file that summarizes results across all builds in the cache."
    )


def main(args):

    benchmark_script(
        search_dir=args.search_dir,
        input_script=args.input_script,
        benchmark_all=args.benchmark_all,
        use_slurm=args.use_slurm,
        lean_cache=args.lean_cache,
        cache_dir=args.cache_dir,
        rebuild=args.rebuild,
        compiler_flags=args.compiler_flags,
        assembler_flags=args.assembler_flags,
        num_chips=args.num_chips,
        groqview=args.groqview,
        devices=args.devices,
        analyze_only=args.analyze_only,
        build_only=args.build_only,
        script_args=args.script_args,
        max_depth=args.max_depth,
        sequence=args.sequence_file,
    )<|MERGE_RESOLUTION|>--- conflicted
+++ resolved
@@ -147,21 +147,6 @@
                 slurm.run_benchit(
                     op="benchmark",
                     script=script,
-<<<<<<< HEAD
-                    search_dir=args.search_dir,
-                    cache_dir=args.cache_dir,
-                    rebuild=args.rebuild,
-                    compiler_flags=args.compiler_flags,
-                    assembler_flags=args.assembler_flags,
-                    num_chips=args.num_chips,
-                    groqview=args.groqview,
-                    devices=[device],
-                    ip=args.ip,
-                    max_depth=args.max_depth,
-                    analyze_only=args.analyze_only,
-                    build_only=args.build_only,
-                    lean_cache=args.lean_cache,
-=======
                     search_dir=search_dir,
                     cache_dir=cache_dir,
                     rebuild=rebuild,
@@ -169,11 +154,11 @@
                     assembler_flags=assembler_flags,
                     num_chips=num_chips,
                     groqview=groqview,
-                    devices=device,
+                    devices=[device],
                     max_depth=max_depth,
                     analyze_only=analyze_only,
                     build_only=build_only,
->>>>>>> b61efa53
+                    lean_cache=lean_cache,
                 )
 
             else:
