import os
import json
import numpy as np
import torch
import groqflow.common.printing as printing
import groqflow.common.build as build
import mlagility.api.cloud as cloud
from mlagility.api.performance import MeasuredPerformance


class GPUModel:
    def __init__(self, state: build.State, tensor_type=np.array):

        self.tensor_type = tensor_type
        self.state = state
        self.log_execute_path = os.path.join(
            build.output_dir(state.cache_dir, self.state.config.build_name),
            "log_gpu_execute.txt",
        )

<<<<<<< HEAD
    def benchmark(
        self, repetitions: int = 100, backend: str = "local"
    ) -> GPUMeasuredPerformance:
=======
    def benchmark(self, repetitions: int = 100) -> MeasuredPerformance:
>>>>>>> 2588f5f5

        printing.log_info(
            (
                "GPU is not used for accuracy comparisons it's only used for"
                " performance comparison. So inputs provided during model"
                " compilation is used.\n"
                " User is responsible for ensuring the GPU is available and"
                " the system has python>=3.8, docker>=20.10 installed."
            )
        )

<<<<<<< HEAD
        benchmark_results = self._execute(repetitions=repetitions, backend=backend)
        self.state.info.gpu_measured_latency = benchmark_results.latency
=======
        benchmark_results = self._execute(repetitions=repetitions)
        self.state.info.gpu_measured_latency = benchmark_results.mean_latency
>>>>>>> 2588f5f5
        self.state.info.gpu_measured_throughput = benchmark_results.throughput
        return benchmark_results

    @property
    def _gpu_performance_file(self):
        return os.path.join(
            self.state.cache_dir, self.state.config.build_name, "gpu_performance.json"
        )

    def _get_stat(self, stat):
        if os.path.exists(self._gpu_performance_file):
            with open(self._gpu_performance_file, encoding="utf-8") as f:
                performance = json.load(f)
            return performance[stat]
        else:
            return "-"

    @property
    def _mean_latency(self):
        return float(self._get_stat("Total Latency")["mean "].split(" ")[1])

    @property
    def _throughput(self):
        return float(self._get_stat("Throughput").split(" ")[0])

    @property
    def _device(self):
        return self._get_stat("Selected Device")

    @property
    def _gpu_error_file(self):
        return os.path.join(
            self.state.cache_dir, self.state.config.build_name, "gpu_error.npy"
        )

<<<<<<< HEAD
    def _execute(self, repetitions: int, backend: str) -> GPUMeasuredPerformance:
=======
    def _execute(self, repetitions: int) -> MeasuredPerformance:
>>>>>>> 2588f5f5
        """
        Execute model on GPU and return the performance
        """

        # Remove previously stored latency/outputs
        if os.path.isfile(self._gpu_performance_file):
            os.remove(self._gpu_performance_file)
        if os.path.isfile(self._gpu_error_file):
            os.remove(self._gpu_error_file)

        if backend == "cloud":
            cloud.execute_gpu_remotely(self.state, self.log_execute_path, repetitions)
        elif backend == "local":
            cloud.execute_gpu_locally(self.state, self.log_execute_path, repetitions)
        else:
            raise ValueError(
                f"Only 'cloud' and 'local' are supported, but received {backend}"
            )

        return MeasuredPerformance(
            mean_latency=self._mean_latency,
            throughput=self._throughput,
            device=self._device,
            device_type="nvidia",
            build_name=self.state.config.build_name,
        )


class PytorchModelWrapper(GPUModel):
    def __init__(self, state):
        tensor_type = torch.tensor
        super(PytorchModelWrapper, self).__init__(state, tensor_type)

    # Pytorch models are callable
    def __call__(self):
        return self._execute(repetitions=100)


def load(build_name: str, cache_dir=build.DEFAULT_CACHE_DIR) -> GPUModel:
    state = build.load_state(cache_dir=cache_dir, build_name=build_name)

    if state.model_type == build.ModelType.PYTORCH:
        return PytorchModelWrapper(state)
    else:
        return GPUModel(state)<|MERGE_RESOLUTION|>--- conflicted
+++ resolved
@@ -18,13 +18,10 @@
             "log_gpu_execute.txt",
         )
 
-<<<<<<< HEAD
     def benchmark(
         self, repetitions: int = 100, backend: str = "local"
-    ) -> GPUMeasuredPerformance:
-=======
-    def benchmark(self, repetitions: int = 100) -> MeasuredPerformance:
->>>>>>> 2588f5f5
+    ) -> MeasuredPerformance:
+
 
         printing.log_info(
             (
@@ -36,13 +33,9 @@
             )
         )
 
-<<<<<<< HEAD
+
         benchmark_results = self._execute(repetitions=repetitions, backend=backend)
-        self.state.info.gpu_measured_latency = benchmark_results.latency
-=======
-        benchmark_results = self._execute(repetitions=repetitions)
         self.state.info.gpu_measured_latency = benchmark_results.mean_latency
->>>>>>> 2588f5f5
         self.state.info.gpu_measured_throughput = benchmark_results.throughput
         return benchmark_results
 
@@ -78,11 +71,7 @@
             self.state.cache_dir, self.state.config.build_name, "gpu_error.npy"
         )
 
-<<<<<<< HEAD
-    def _execute(self, repetitions: int, backend: str) -> GPUMeasuredPerformance:
-=======
-    def _execute(self, repetitions: int) -> MeasuredPerformance:
->>>>>>> 2588f5f5
+    def _execute(self, repetitions: int, backend: str) -> MeasuredPerformance:
         """
         Execute model on GPU and return the performance
         """
