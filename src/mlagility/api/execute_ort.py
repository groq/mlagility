"""
The following script is used to get the latency and outputs of a given run on the x86 CPUs.
This script doesn't depend on GroqFlow to be executed.
"""
# pylint: disable = no-name-in-module
# pylint: disable = import-error
import argparse
import subprocess
import json
import logging
from statistics import mean

BATCHSIZE = 1

def run_subprocess(cmd):
        """Run a subprocess with the given command and log the output."""
        logging.info(f"Running subprocess with command: {' '.join(cmd)}")
        try:
            subprocess.run(cmd, check=True, capture_output=True, text=True)
            logging.info(f"Subprocess finished with command: {' '.join(cmd)}")
        except subprocess.CalledProcessError as e:
            logging.error(
                f"Subprocess failed with command: {' '.join(cmd)} and error message: {e.stderr}"
            )
            raise

def build_docker_image(output_dir, docker_image):
    """Build a docker image with the given name."""
    cmd = ["docker", "build", "-t", docker_image, output_dir]
    run_subprocess(cmd)

def run_docker_container(output_dir, docker_name, docker_image):
    """Run a docker container with the given name and image."""
    # docker run args:
    # "-v <path>" -  mount the home dir to access the model inside the docker
    # "-d" - start the docker in detached mode in the background
    # "--rm" - remove the container automatically upon stopping
    cmd = [
        "docker",
        "run",
        "-d",
        "--rm",
        "-v",
        f"{output_dir}:/app",
        "--name",
        docker_name,
        docker_image,
    ]
    run_subprocess(cmd)

def execute_benchmark(onnx_file, docker_name, num_iterations):
    """Execute the benchmark script in a docker container and retrieve the output."""
    cmd = ("docker exec "
            f"{docker_name} "
            "/usr/bin/python3 /app/run_ort_model.py "
            "--onnx-file /app/onnxmodel/model.onnx "
            f"--iterations {num_iterations}")
    
    with subprocess.Popen(
        cmd, stdout=subprocess.PIPE, stderr=subprocess.PIPE, shell=True
    ) as proc:
        stdout, stderr = proc.communicate()
        if proc.returncode != 0 or not stdout:
            raise ValueError(
                f"Execution of command {cmd} failed with stderr: {stderr}"
            )
        try:
            output_list = json.loads(stdout.decode("utf-8").strip())
        except json.JSONDecodeError as e:
            raise ValueError(
                f"Failed to parse the output {stdout.decode('utf-8').strip()} as a list: {e}"
            )
        return output_list

def stop_docker_container(docker_name):
    """Stop and remove the docker container with the given name."""
    cmd = ["docker", "stop", docker_name]
    run_subprocess(cmd)

def get_ort_version(docker_name):
    """Stop and remove the docker container with the given name."""
    cmd = ("docker exec "
            f"{docker_name} "
            "/usr/bin/python3 -c \"import onnxruntime as ort; print(ort.__version__)\"")

    with subprocess.Popen(
        cmd, stdout=subprocess.PIPE, stderr=subprocess.PIPE, shell=True
    ) as proc:
        stdout, stderr = proc.communicate()
        if proc.returncode != 0 or not stdout:
            raise ValueError(
                f"Execution of command {cmd} failed with stderr: {stderr}"
            )
    version = stdout.decode("utf-8").strip()
    return version

def run(
    output_dir: str,
    onnx_file: str,
    outputs_file: str,
    num_iterations: int,
):
    docker_image = "mlagility-onnxruntime-image"
    docker_name = "mlagility-onnxruntime-mlas-ep"

    try:
        # Build the docker image
        build_docker_image(output_dir, docker_image)

        # Run the docker container
        run_docker_container(output_dir, docker_name, docker_image)

        # Execute the benchmark script
        perf_result = execute_benchmark(onnx_file, docker_name, num_iterations)

        ort_version = get_ort_version(docker_name)
    except:
        raise ValueError(f"Docker execution failed")

    # Make sure the container is stopped even if there is a failure
    finally:
        stop_docker_container(docker_name)

    # Get CPU spec from lscpu
    cpu_info_command = "lscpu"
    cpu_info = subprocess.Popen(cpu_info_command.split(), stdout=subprocess.PIPE)
    cpu_info_output, _ = cpu_info.communicate()
    decoded_info = bytes(str(cpu_info_output), "utf-8").decode("unicode_escape")

    field_mapping = {
        "Architecture": "CPU Architecture",
        "Vendor ID": "CPU Vendor",
        "Model name": "CPU Name",
        "CPU family": "CPU Family",
        "Model": "CPU Model",
        "CPU MHz": "CPU Max Frequency (MHz)",
        "CPU(s)": "CPU Core Count",
    }

    def format_field(line: str) -> str:
        return line.split(":")[-1].strip()

    cpu_performance = {}
    for line in decoded_info.split("\n"):
        for field, key in field_mapping.items():
            if field in line:
                cpu_performance[key] = format_field(line)
                break

<<<<<<< HEAD
    cpu_performance["OnnxRuntime Version"] = str(ort_version)
    cpu_performance["Mean Latency(ms)"] = str(mean(perf_result) * 1000 / num_iterations)
=======
    cpu_performance["OnnxRuntime Version"] = str(ort.__version__)
    cpu_performance["Mean Latency(ms)"] = str(mean(perf_result) * 1000)
>>>>>>> 3ec03ddd
    cpu_performance["Throughput"] = str(
        BATCHSIZE / mean(perf_result)
    )
    cpu_performance["Min Latency(ms)"] = str(min(perf_result) * 1000)
    cpu_performance["Max Latency(ms)"] = str(max(perf_result) * 1000)

    with open(outputs_file, "w", encoding="utf-8") as out_file:
        json.dump(cpu_performance, out_file, ensure_ascii=False, indent=4)


if __name__ == "__main__":
    # Parse Inputs
    parser = argparse.ArgumentParser(description="Execute models built by benchit")
    parser.add_argument(
        "--output-dir",
        required=True,
        help="Path where the build files are stored",
    )
    parser.add_argument(
        "--onnx-file",
        required=True,
        help="Path where the ONNX file is located",
    )
    parser.add_argument(
        "--outputs-file",
        required=True,
        help="File in which the outputs will be saved",
    )
    parser.add_argument(
        "--iterations",
        required=True,
        type=int,
        help="Number of times to execute the received onnx model",
    )
    args = parser.parse_args()

    run(
        output_dir=args.output_dir,
        onnx_file=args.onnx_file,
        outputs_file=args.outputs_file,
        num_iterations=args.iterations,
    )<|MERGE_RESOLUTION|>--- conflicted
+++ resolved
@@ -147,13 +147,9 @@
                 cpu_performance[key] = format_field(line)
                 break
 
-<<<<<<< HEAD
+
     cpu_performance["OnnxRuntime Version"] = str(ort_version)
-    cpu_performance["Mean Latency(ms)"] = str(mean(perf_result) * 1000 / num_iterations)
-=======
-    cpu_performance["OnnxRuntime Version"] = str(ort.__version__)
     cpu_performance["Mean Latency(ms)"] = str(mean(perf_result) * 1000)
->>>>>>> 3ec03ddd
     cpu_performance["Throughput"] = str(
         BATCHSIZE / mean(perf_result)
     )
