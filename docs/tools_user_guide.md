# MLAgility Tools User Guide

The MLAgility Benchmarking and Tools package provides a CLI, `benchit`, and Python API for benchmarking machine learning and deep learning models. This document reviews the functionality provided by MLAgility. If you are looking for repo and code organization, you can find that [here](https://github.com/groq/mlagility/blob/main/docs/code.md).

MLAgility's tools currently support the following combinations of runtimes and devices:

<span id="devices-runtimes-table">

| Device Type | Device arg | Runtime      | Specific Devices                                         |
| ----------- | ---------- | ------------ | -------------------------------------------------------- |
| Nvidia GPU  | nvidia     | TensorRT     | Any Nvidia GPU supported by TensorRT >= 8.5.2            |
| x86 CPU     | x86        | ONNX Runtime | Any Intel or AMD CPU supported by ONNX Runtime >= 1.13.1 |
| Groq        | groq       | GroqFlow     | GroqChip1                                                |

</span>

# Table of Contents

- [Just Benchmark It](#just-benchmark-it)
- [The benchit() API](#the-benchit-api)
- [Definitions](#definitions)
- [Devices and Runtimes](#devices-and-runtimes)
- [Additional Commands and Options](#additional-commands-and-options)

# Just Benchmark It

The simplest way to get started with MLAgility's tools is to use our `benchit` command line interface (CLI), which can take any python script that instantiates and calls PyTorch/Keras model(s) and benchmark them on any supported device and runtime.

On your command line:

```
pip install mlagility
benchit your_script.py --device x86
```

Example Output:

```
> Performance of YourModel on device Intel® Xeon® Platinum 8380 is:
> latency: 0.033 ms
> throughput: 21784.8 ips
```

Where `your_script.py` is a Python script that instantiates and executes a PyTorch/Keras model named `YourModel`. The benchmarking results are also saved to a file, `*_state.yaml`, where `*` is the `build` name (see [Build](#build)).

The `benchit` CLI performs the following steps:
1. [Analysis](#analysis): profile the Python script to identify the PyTorch/Keras models within
2. [Build](#build): call the `benchit()` [API](#the-benchit-api) to prepare each model for benchmarking
3. [Benchmark](#benchmark): call the `benchit()` [API](#the-benchit-api) on each model to gather performance statistics

_Note_: The benchmarking methodology is defined [here](#benchmark). If you are looking for more detailed instructions on how to install mlagility, you can find that [here](https://github.com/groq/mlagility/blob/main/docs/install.md).

> For a detailed example, see the [CLI Hello World tutorial](https://github.com/groq/mlagility/blob/main/examples/cli/readme.md#hello-world).

# The MLAgility API

Most of the functionality provided by the `benchit` CLI is also available in the MLAgility API:
- `mlagility.benchmark_script()` provides the same benchmarking functionality as the `benchit` CLI: it takes a script and target device, and returns performance results.
- `mlagility.benchmark_model()` provides a subset of this functionality: it takes a model and its inputs, and returns performance results.
  - The main difference is that `benchmark_model()` does not include the [Analysis](#analysis) feature, and `benchmark_script()` does.

Generally speaking, the `benchit` CLI is a command line interface for the `benchmark_script()` API, which internally calls `benchmark_model()`. You can read more about this code organization [here](https://github.com/groq/mlagility/blob/main/docs/code.md).

For example, the following script:

```python
from mlagility import benchmark_model

model = YourModel()
results = model(**inputs)
perf = benchmark_model(model, inputs)
```

Will print an output like this:

```
> Performance of YourModel on device Intel® Xeon® Platinum 8380 is:
> latency: 0.033 ms
> throughput: 21784.8 ips
```

`benchmark_model()` returns a `MeasuredPerformance` object that includes members:
 - `latency_units`: unit of time used for measuring latency, which is set to `milliseconds (ms)`.
 - `mean_latency`: average benchmarking latency, measured in `latency_units`.
 - `throughput_units`: unit used for measuring throughput, which is set to `inferences per second (IPS)`.
 - `throughput`: average benchmarking throughput, measured in `throughput_units`.

 _Note_: The benchmarking methodology is defined [here](#benchmark).

# Definitions

MLAgility uses the following definitions throughout.

## Model

A **model** is a PyTorch (torch.nn.Module) or Keras (tf.keras.Model) object that has been instantiated in a Python script.

- Examples: BERT-Base, ResNet-50, etc.

## Device

A **device** is a piece of hardware capable of running a model.

- Examples: Nvidia A100 40GB, Intel Xeon Platinum 8380, Groq GroqChip1

## Runtime

A **runtime** is a piece of software that executes a model on a device.

- Different runtimes can produce different performance results on the same device because:
  - Runtimes often optimize the model prior to execution.
  - The runtime is responsible for orchestrating data movement, device invocation, etc.
- Examples: ONNX Runtime, TensorRT, PyTorch Eager Execution, etc.

## Analysis

**Analysis** is the process by which `benchmark_script()` inspects a Python script and identifies the PyTorch/Keras models within.

`benchmark_script()` performs analysis by running and profiling your script. When a model object (see [Model](#model) is encounteredit is inspected to gather statistics (such as the number of parameters in the model) and/or pass it to the `benchmark_model()` API for benchmarking.

> _Note_: the `benchit` CLI and `benchmark_script()` API both run your entire script. Please ensure that your script is safe to run, especially if you got it from the internet.

## Model Hashes

Each `model` in a `script` is identified by a unique `hash`. The `analysis` phase of `benchmark_script()` will display the `hash` for each model. The `build` phase will save exported models to into the `cache` according to the naming scheme `{script_name}_{hash}`.

For example:

```
benchit example.py --analyze-only

> pytorch_model (executed 1x - 0.15s)
>        Model Type:     Pytorch (torch.nn.Module)
>        Class:          SmallModel (<class 'linear_auto.SmallModel'>)
>        Location:       linear_auto.py, line 19
>        Parameters:     55 (<0.1 MB)
>        Hash:           479b1332
```

## Build

**Build** is the process by which the `benchmark_model()` API consumes a [model](#model) and produces ONNX files, Groq executables, and other artifacts needed for benchmarking.

We refer to this collection of artifacts as the `build directory` and store each build in the MLAgility `cache` for later use.

We leverage ONNX files because of their broad compatibility with model frameworks (PyTorch, Keras, etc.), software (ONNX Runtime, TensorRT, Groq Compiler, etc.), and devices (CPUs, GPUs, GroqChip processors, etc.). You can learn more about ONNX [here](https://onnx.ai/).

The build functionality of `benchmark_model()` includes the following steps:
1. Take a `model` object and a corresponding set of `inputs`*.
1. Check the cache for a successful build we can load. If we get a cache hit, the build is done. If no build is found, or the build in the cache is stale**, continue.
1. Pass the `model` and `inputs` to the ONNX exporter corresponding to the `model`'s framework (e.g., PyTorch models use `torch.onnx.export()`).
1. Use [ONNX Runtime](https://github.com/microsoft/onnxruntime) and [ONNX ML tools](https://github.com/onnx/onnxmltools) to optimize the model and convert it to float16, respectively.
1. [If the build's device type is `groq`] Pass the optimized float16 ONNX file to Groq Compiler and Assembler to produce a Groq executable.
1. Save the successful build to the cache for later use.

> *_Note_: Each `build` corresponds to a set of static input shapes. `inputs` are passed into the `benchmark_model()` API to provide those shapes.

> **_Note_: A cached build can be stale because of any of the following changes since the last build:
> * The model changed
> * The shape of the inputs changed
> * The arguments to `benchmark_model()` changed
> * MLAgility was updated to a new, incompatible version

## Benchmark

*Benchmark* is the process by which the `benchmark_model()` API collects performance statistics about a [model](#model). Specifically, `benchmark_model()` takes a [build](#build) of a model and executes it on a target device using target runtime software (see [Devices and Runtimes](#devices-and-runtimes)).

By default, `benchmark_model()` will run the model 100 times to collect the following statistics:
1. Mean Latency, in milliseconds (ms): the average time it takes the runtime/device combination to execute the model/inputs combination once. This includes the time spent invoking the device and transferring the model's inputs and outputs between host memory and the device (when applicable).
1. Throughput, in inferences per second (IPS):  the number of times the model/inputs combination can be executed on the runtime/device combination per second.
    > - _Note_: `benchmark_model()` is not aware of whether `inputs` is a single input or a batch of inputs. If your `inputs` is actually a batch of inputs, you should multiply `benchmark_model()`'s reported IPS by the batch size.

# Devices and Runtimes

MLAgility can be used to benchmark a model across a variety of runtimes and devices, as long as the device is available and the device/runtime combination is supported by MLAgility.

## Available Devices

MLAgility supports benchmarking on both locally installed devices (including x86 CPUs / NVIDIA GPUs), as well as devices on remote machines (e.g., remote VMs).

If you are using a remote machine, it must:
- turned on
- be available via SSH
- include the target device
- have `miniconda`, `python>=3.8`, and `docker>=20.10` installed

When you call `benchit` CLI or `benchmark_model()`, the following actions are performed on your behalf:
1. Perform a `build`, which exports all models from the script to ONNX and prepares for benchmarking.
    - If the device type selected is `groq`, this step also compiles the ONNX file into a Groq executable.
1. [Remote mode only] `ssh` into the remote machine and transfer the `build`.
1. Set up the benchmarking environment by loading a container and/or setting up a conda environment.
1. Run the benchmarks.
1. [Remote mode only] Transfer the results back to your local machine.

## Arguments

The following arguments are used to configure `benchit` and the APIs to target a specific device and runtime:

### Devices

Specify a list of device types that will be used for benchmarking.

Usage:
- `benchit benchmark INPUT_SCRIPT --devices TYPE`
  - Benchmark the model(s) in `INPUT_SCRIPT` on a locally installed device of type `TYPE` (eg, a locally installed Nvidia device).
- `benchit benchmark INPUT_SCRIPT --devices [TYPE ...]`
  - Benchmark the model(s) in `INPUT_SCRIPT` across all provided device types.

Valid values of `TYPE` include:
- `x86` (default): Intel and AMD x86 CPUs.
- `nvidia`: Nvidia GPUs.
- `groq`: Groq GroqChip processors.

> _Note_: MLAgility is flexible with respect to which specific devices can be used, as long as they meet the requirements in the [Devices and Runtimes table](#devices-runtimes-table).
>  - The `benchit()` API will simply use whatever device, of the given `TYPE`, is available on the machine.
>  - For example, if you specify `--device nvidia` on a machine with an Nvidia A100 40GB installed, then MLAgility will use that Nvidia A100 40GB device.

Also available as API arguments: 
- `benchmark_script(devices=[...])`
- `benchmark_model(device=...)`.
    - _Note_: A single call to `benchmark_model()` only supports benchmarking on one device at a time, so you must call the API once per device.

> For a detailed example, see the [CLI Nvidia tutorial](https://github.com/groq/mlagility/blob/main/examples/cli/readme.md#nvidia-benchmarking).

### Backend (future feature)

*Future feature, not yet supported.* 

Indicates whether the device is installed on the local machine or a remote machine. Device on a remote machine is accessed over SFT SSH.

Usage:
- `benchit benchmark INPUT_SCRIPT --backend BACKEND` 

Valid values:
- Defaults to `local`, indicating the device is installed on the local machine.
- This can also be set to `remote`, indicating the target device is installed on a remote machine.

> _Note_: while `--backend remote` is implemented, and we use it for our own purposes, it has some limitations and we do not recommend using it. The limitations are:
>- Currently requires Okta SFT authentication, which not everyone will have.
>- Not covered by our automatic testing yet.

Also available as API arguments:
- `benchmark_script(backend=...)`
- `benchmark_model(backend=...)`

### Runtime (future feature)

*Future feature, not yet implemented.* 

Indicates which software runtime should be used for the benchmark (e.g., ONNX Runtime vs. TensorRT for a GPU benchmark).

Usage:
- `benchit benchmark INPUT_SCRIPT --runtime SW`

> _Note_: We will add support for user-selected runtimes in the future, when `benchit` supports multiple runtimes per device. At the time of this writing, there is a 1:1 mapping between all supported runtimes and devices, so there is no need for the `--runtime` argument yet.

Each device type has its own default runtime, as indicated below. Valid values include:
- `ort`: ONNX Runtime (default for `x86` device type).
- `trt`: Nvidia TensorRT (default for `nvidia` device type).
- `groq`: GroqFlow (default for `groq` device type).
- [future] `pytorch1`: PyTorch 1.x-style eager execution.
- [future] `pytorch2`: PyTorch 2.x-style compiled graph execution.
- [future] `ort-*`: Specific [ONNX Runtime execution providers](#https://onnxruntime.ai/docs/
execution-providers/)

In the future this will also be available as API arguments: 
- `benchmark_script(runtime=...)`
- `benchmark_model(runtime=...)`

# Additional Commands and Options

`benchit` and the APIs provide a variety of additional commands and options for users.

The default usage of `benchit` is to directly provide it with a python script, for example `benchit example.py --device x86`. However, `benchit` also supports the usage `benchit COMMAND`, to accomplish some additional tasks.

_Note_: Some of these tasks have to do with the MLAgility `cache`, which stores the `build directories` (see [Build](#build)).

The commands are:
- [`benchmark`](#benchmark-command) (default command): benchmark the model(s) in one or more scripts
- [`cache list`](#list-command): list the available builds in the cache
- [`cache print`](#print-command): print the [state](https://github.com/groq/groqflow/blob/main/docs/user_guide.md#stateyaml-file) of a build from the cache
- [`cache delete`](#delete-command): delete one or more builds from the cache
- [`cache report`](#report-command): print a report in .csv format summarizing the results of all builds in a cache
- [`version`](#version-command): print the `benchit` version number

You can see the options available for any command by running `benchit COMMAND --help`.

## `benchmark` Command

The `benchmark` command supports the arguments from [Devices and Runtimes](#devices-and-runtimes), as well as:

### Input Script

Name of the script (.py) file, within the search directory, to be benchmarked.

Usage: 
- `benchit INPUT_SCRIPT` 
- `benchit benchmark INPUT_SCRIPT`

You can leverage model hashes (see [Model Hashes](#model-hashes)) at build or benchmarking time in the following manner:
  - `benchit benchmark example.py::hash_0` will only benchmark the model corresponding to `hash_0`.
  - You can also supply multiple hashes, for example `benchit benchmark example.py::hash_0,hash_1` will benchmark the models corresponding to both `hash_0` and `hash_1`.

Available as an API argument:
- `benchmark_script(input_script=...)`

### Search Directory

Path to a directory (defaults to the command line command line location), which serves as the search path for input scripts.

Usage:
- `benchit benchmark INPUT_SCRIPT --search-dir SEARCH_DIR`
  - Benchmark script INPUT_SCIPT which can be found in directory SEARCH_DIR.
- `benchit benchmark --search-dir SEARCH_DIR --all`
  - Benchmark all scripts which can be found in directory SEARCH_DIR.

Available as an API argument:
- `benchmark_script(search_dir=...)`

### Benchmark All Scripts

Benchmark all models within all script (.py) files in the search directory.

Usage:
- `benchit benchmark --all`
  - Benchmark all scripts which can be found at the command line location.
- `benchit benchmark --search-dir SEARCH_DIR --all`
  - Benchmark all scripts which can be found in directory SEARCH_DIR.

Available as an API argument:
- `benchmark_script(benchmark_all=True/False)`

### Use Slurm

Execute the build(s) on Slurm instead of using local compute resources.

Usage:
- `benchit benchmark INPUT_SCRIPT --use-slurm`
  - Use Slurm to run benchit on INPUT_SCRIPT.
- `benchit benchmark --all --search-dir SEARCH_DIR--use-slurm`
  - Use Slurm to run benchit on all scripts in the search directory. Each script is evaluated as its on Slurm job (ie, all scripts can be evaluated in parallel on a sufficiently large Slurm cluster).

Available as an API argument:
- `benchmark_script(use_slurm=...)`

> _Note_: Requires setting up Slurm as shown [here](https://github.com/groq/mlagility/blob/main/docs/install.md).

> _Note_: while `--use-slurm` is implemented, and we use it for our own purposes, it has some limitations and we do not recommend using it. The limitations are:
>  - Currently requires Slurm to be configured the same way that it is configured at Groq, which not everyone will have.
>  - Not covered by our automatic testing yet.

### Lean Cache

`--lean-cache` Delete all build artifacts except for log files after the build.

Also available as API arguments: 
- `benchmark_script(lean_cache=True/False, ...)`
- `benchmark_model(lean_cache=True/False, ...)`

> _Note_: useful for benchmarking many models, since the `build` artifacts from the models can take up a significant amount of hard drive space.

### Cache Directory

`-d CACHE_DIR, --cache-dir CACHE_DIR` MLAgility build cache directory where the resulting build directories will be stored (defaults to ~/.cache/mlagility).

Also available as API arguments:
- `benchmark_script(cache_dir=...)`
- `benchmark_model(cache_dir=...)`

### Rebuild Policy

`--rebuild REBUILD` Sets a cache policy that decides whether to load or rebuild a cached build.

Takes one of the following values:
  - *Default*: `"if_needed"` will use a cached model if available, build one if it is not available,and rebuild any stale builds.
  - Set `"always"` to force `benchit` to always rebuild your model, regardless of whether it is available in the cache or not.
  - Set `"never"` to make sure `benchit` never rebuilds your model, even if it is stale. `benchit`will attempt to load any previously built model in the cache, however there is no guarantee it will be functional or correct.

Also available as API arguments: 
- `benchmark_script(rebuild=...)`
- `benchmark_model(rebuild=...)`

> See the [GroqFlow rebuild examples](https://github.com/groq/groqflow/tree/main/examples) to learn more.

### Sequence File

Replaces the default build sequence in `benchmark_model()` with a custom build sequence, defined in a Python script.

Usage:
- `benchit benchmark INPUT_SCRIPT --sequence-file FILE`

This script must define a function, `get_sequence()`, that returns an instance of `groqflow.common.stage.Sequence`. See [examples/extras/example_sequence.py](https://github.com/groq/mlagility/blob/main/examples/cli/extras/example_sequence.py) for an example of a sequence file.

Also available as API arguments:
- `benchmark_script(sequence=...)`
- `benchmark_model(sequence=...)`

> _Note_: the `sequence` argument to `benchmark_script()` can be either a sequence file or a `Sequence` instance. The `sequence` argument to `benchmark_model()` must be a `Sequence` instance.


### Set Script Arguments

Sets command line arguments for the input script. Useful for customizing the behavior of the input script, for example sweeping parameters such as batch size. Format these as a comma-delimited string.

Usage:
- `benchit benchmark INPUT_SCRIPT --script-args="--batch_size=8,--max_seq_len=128"`
  - This will evaluate the input script with the arguments `--batch_size=8` and `--max_seq_len=128` passed into the input script.

Also available as an API argument:
- `benchmark_script(script_args=...)`


### Maximum Analysis Depth

Depth of sub-models to inspect within the script. Default value is 0, indicating to only analyze models at the top level of the script. Depth of 1 would indicate to analyze the first level of sub-models within the top-level models.

Usage:
- `benchit benchmark INPUT_SCRIPT --max-depth DEPTH`

Also available as an API argument:
- `benchmark_script(max_depth=...)`

> _Note_: `--max-depth` values greater than 0 are only supported for PyTorch models.

### Analyze Only

Instruct `benchit` or `benchmark_model()` to only run the [Analysis](#analysis) phase of the `benchmark` command.

Usage:
- `benchit benchmark INPUT_SCRIPT --analyze-only`
  - This discovers models within the input script and prints information about them, but does not perform any build or benchmarking.

> _Note_: any build- or benchmark-specific options will be ignored, such as `--backend`, `--device`, `--groqview`, etc.

Also available as an API argument: 
- `benchmark_script(analyze_only=True/False)`

### Build Only

Instruct `benchit` or `benchmark_model()` to only run the [Analysis](#analysis) and [Build](#build) phases of the `benchmark` command.

Usage:
- `benchit benchmark INPUT_SCRIPT --build-only`
  - This builds the models within the input script, however does not run any benchmark.

> _Note_: any benchmark-specific options will be ignored, such as `--backend`.

Also available as API arguments:
- `benchmark_script(build_only=True/False)`
- `benchmark_model(build_only=True/False)`

### Groq-Specific Arguments

The following options are specific to Groq builds and benchmarks, and are passed into the [GroqFlow build tool](https://github.com/groq/groqflow). Learn more about them in the [GroqFlow user guide](https://github.com/groq/groqflow/blob/main/docs/user_guide.md).
- `--groq-compiler-flags COMPILER_FLAGS [COMPILER_FLAGS ...]` Sets the groqit(compiler_flags=...) arg within the GroqFlow build tool (default behavior is to use groqit()'s default compiler flags)
  - Also available as API arguments: `benchmark_script(groq_compiler_flags=...)`, `benchmark_model(groq_compiler_flags=...)`.
- `--groq-assembler-flags ASSEMBLER_FLAGS [ASSEMBLER_FLAGS ...]` Sets the groqit(assembler_flags=...) arg within the GroqFlow build tool (default behavior is to use groqit()'s default assembler flags)
  - Also available as API arguments: `benchmark_script(groq_assembler_flags=...)`, `benchmark_model(groq_assembler_flags=...)`.
- `--groq-num-chips NUM_CHIPS` Sets the groqit(num_chips=...) arg (default behavior is to let groqit() automatically select the number of chips)
  - Also available as API arguments: `benchmark_script(groq_num_chips=...)`, `benchmark_model(groq_num_chips=...)`.
- `--groqview` Enables GroqView for the build(s)
  - Also available as API arguments: `benchmark_script(groqview=True/False,)`, `benchmark_model(groqview=True/False,)`.


## Cache Commands

The `cache` commands help you manage the `mlagility cache` and get information about the builds and benchmarks within it.

### `cache list` Command

`benchit cache list` prints the names of all of the builds in a build cache. It presents the following options:

- `-d CACHE_DIR, --cache-dir CACHE_DIR` Search path for builds (defaults to ~/.cache/mlagility)

> _Note_: `cache list` is not available as an API.

### `cache stats` Command

`benchit cache stats` prints out the selected the build's [`state.yaml`](https://github.com/groq/groqflow/blob/main/docs/user_guide.md#stateyaml-file) file, which contains useful information about that build. The `state` command presents the following options:

- `build_name` Name of the specific build whose stats are to be printed, within the cache directory
- `-d CACHE_DIR, --cache-dir CACHE_DIR` Search path for builds (defaults to ~/.cache/mlagility)

> _Note_: `cache stats` is not available as an API.

### `cache delete` Command

`benchit cache delete` deletes one or builds from a build cache. It presents the following options:

- `build_name` Name of the specific build to be deleted, within the cache directory
- `-d CACHE_DIR, --cache-dir CACHE_DIR` Search path for builds (defaults to ~/.cache/mlagility)
- `--all` Delete all builds in the cache directory

> _Note_: `cache delete` is not available as an API.

### `cache report` Command

`benchit cache report` analyzes the state of all builds in a build cache and saves the result to a CSV file. It presents the following options:

- `-d CACHE_DIR, --cache-dir CACHE_DIR` Search path for builds (defaults to ~/.cache/mlagility)

> _Note_: `cache report` is not available as an API.

## `version` Command

`benchit version` prints the version number of the installed `mlagility` package.

`version` does not have any options.

<<<<<<< HEAD
> _Note_: `version` is not available as an API.
=======
_Note_: `version` is not available as an API.

## Environment Variables

There are some environment variables that can control the behavior of the MLAgility tools.

### Show Traceback

By default, `benchit` and `benchmark_script()` catch any exceptions during model build and benchmark and display a simple error message like `Status: Unknown benchit error: {e}`. The intention behind this behavior is to allow the MLAgility tools to iterate over many scripts and models without stopping for exceptions. 

However, you may want to see the full traceback for each exception encountered. To do so, set the `MLAGILITY_TRACEBACK` environment variable to `True`. For example:

```
export MLAGILITY_TRACEBACK=True
```

### Preserve Terminal Outputs

By default, `benchit` and `benchmark_script()` will erase the contents of the terminal in order to present a clean status update for each script and model evaluated. 

However, you may want to see everything that is being printed to the terminal. You can accomplish this by setting the `MLAGILITY_DEBUG` environment variable to `True`. For example:

```
export MLAGILITY_DEBUG=True
```
>>>>>>> 8d720e9d
<|MERGE_RESOLUTION|>--- conflicted
+++ resolved
@@ -507,10 +507,7 @@
 
 `version` does not have any options.
 
-<<<<<<< HEAD
 > _Note_: `version` is not available as an API.
-=======
-_Note_: `version` is not available as an API.
 
 ## Environment Variables
 
@@ -534,5 +531,4 @@
 
 ```
 export MLAGILITY_DEBUG=True
-```
->>>>>>> 8d720e9d
+```