--- conflicted
+++ resolved
@@ -60,7 +60,8 @@
 
 _Note_: Benchmarking the entire corpora of MLAgility models might take a very long time.
 
-<<<<<<< HEAD
+You can aggregate all of the benchmarking results from your `mlagility cache` into a CSV file with:
+
 ```
 benchit report
 ```
@@ -69,13 +70,17 @@
 
 ```
 # Save benchmark results into a specific cache directory
-benchit models/selftest/*.py --cache-dir selftest_results
+benchit models/selftest/*.py selftest_results
 
 # Report the results from the `selftest_results` cache
-benchit report --cache-dir selftest_results
-```
-=======
->>>>>>> 84caa1f5
+benchit report selftest_results
+```
+
+If you have multiple cache directories, you may also aggregate all information into a single report:
+
+```
+benchit report x86_results_cache_dir nvidia_results_cache_dir
+```
 
 ## Model Template
 
