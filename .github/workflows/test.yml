--- conflicted
+++ resolved
@@ -32,6 +32,7 @@
           conda install pylint
           if [ -f setup.py ]; then pip install -e .; fi
           pip install transformers
+          python -m pip check
       - name: Lint with PyLint
         shell: bash -el {0}
         run: |
@@ -43,16 +44,6 @@
           python test/cli.py
           python test/analysis.py
           python test/model_api.py
-<<<<<<< HEAD
-      - name: Check installation of model requirements on isolated conda env
-        shell: bash -el {0}
-        run: |
-          bash src/mlagility/cli/setup_venv.sh
-          conda activate tracker_slurm
-          python -m pip check
-          conda deactivate
-=======
-          python test/analysis.py
       - name: Install and Start Slurm
         shell: bash -el {0}
         run: |
@@ -75,5 +66,11 @@
           export MLAGILITY_SLURM_USE_DEFAULT_MEMORY="True"
           benchit benchmark models/selftest/linear.py --build-only --use-slurm --cache-dir local_cache
           bash test/helpers/check_slurm_output.sh slurm-2.out
-          
->>>>>>> 2cd70867
+      - name: Check installation of requirements.txt and their compatibility with mlagility
+        shell: bash -el {0}
+        run: |
+          bash src/mlagility/cli/setup_venv.sh
+          conda activate tracker_slurm
+          python -m pip check
+          conda deactivate
+          python test/analysis.py