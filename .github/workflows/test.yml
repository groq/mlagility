--- conflicted
+++ resolved
@@ -17,14 +17,10 @@
     runs-on: ubuntu-latest
     env:
       MLAGILITY_DEBUG: True
-<<<<<<< HEAD
+      MLAGILITY_TRACEBACK: True
     strategy:
       matrix:
         python-version: ["3.8", "3.10"]
-=======
-      MLAGILITY_TRACEBACK: True
->>>>>>> a5d51aa7
-
     steps:
       - uses: actions/checkout@v3
       - uses: conda-incubator/setup-miniconda@v2
