--- conflicted
+++ resolved
@@ -27,7 +27,7 @@
           python -m pip install --upgrade pip
           pip install pylint
           if [ -f setup.py ]; then pip install -e .; fi
-<<<<<<< HEAD
+          pip install transformers
 
           #Install miniconda
           wget https://repo.anaconda.com/miniconda/Miniconda3-latest-Linux-x86_64.sh
@@ -40,9 +40,7 @@
           conda activate test_env
           python test/check_install.py models/requirements.txt
           conda deactivate
-=======
-          pip install transformers
->>>>>>> e2eade01
+          python test/check_install.py models/requirements.txt --expect_failure
       - name: Lint with PyLint
         run: |
           pylint src --rcfile .pylintrc
