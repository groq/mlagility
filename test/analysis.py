"""
Tests focused on the analysis capabilities of benchit CLI"
"""

import os
import unittest
from pathlib import Path
import shutil
import subprocess
import numpy as np
import mlagility.filesystem as filesystem
import groqflow.common.cache as cache

# We generate a corpus on to the filesystem during the test
# to get around how weird bake tests are when it comes to
# filesystem access

test_models_dot_py = {
    "linear_pytorch": """
import torch
import argparse

torch.manual_seed(0)

# Receive command line arg
parser = argparse.ArgumentParser()
parser.add_argument(
    "-m",
    "--my-arg",
)
args = parser.parse_args()
print(f"Received arg {args.my_arg}")

class LinearTestModel(torch.nn.Module):
    def __init__(self, input_features, output_features):
        super(LinearTestModel, self).__init__()
        self.fc = torch.nn.Linear(input_features, output_features)

    def forward(self, x):
        output = self.fc(x)
        return output

input_features = 10
output_features = 10

# Model and input configurations
model = LinearTestModel(input_features, output_features)
unexecuted_model = LinearTestModel(input_features+1, output_features)
inputs = {"x": torch.rand(input_features)}
output = model(**inputs)

""",
    "linear_keras": """
import tensorflow as tf

tf.random.set_seed(0)

# Define model class
class SmallKerasModel(tf.keras.Model):  # pylint: disable=abstract-method
    def __init__(self, output_size):
        super(SmallKerasModel, self).__init__()
        self.dense = tf.keras.layers.Dense(output_size, activation="relu")

    def call(self, x):  # pylint: disable=arguments-differ
        output = self.dense(x)
        return output


# Instantiate model and generate inputs
batch_size = 1
input_size = 10
output_size = 5
keras_model = SmallKerasModel(output_size)

inputs = {"x": tf.random.uniform((batch_size, input_size), dtype=tf.float32)}

keras_outputs = keras_model(**inputs)

""",
    "pipeline": """
from transformers import (
    TextClassificationPipeline,
    BertForSequenceClassification,
    BertConfig,
    PreTrainedTokenizerFast,
)


class MyPipeline(TextClassificationPipeline):
    def __init__(self, **kwargs):
        configuration = BertConfig()
        tokenizer = PreTrainedTokenizerFast(tokenizer_file="tokenizer.json")
        super().__init__(
            model=BertForSequenceClassification(configuration), tokenizer=tokenizer
        )


my_pipeline = MyPipeline()
my_pipeline("This restaurant is awesome")
""",
    "activation": """
import torch
m = torch.nn.GELU()
input = torch.randn(2)
output = m(input)
""",
    "encoder_decoder": """
import transformers
import torch

torch.manual_seed(0)

config = transformers.SpeechEncoderDecoderConfig.from_encoder_decoder_configs(
    transformers.Wav2Vec2Config(), transformers.BertConfig()
)
model = transformers.SpeechEncoderDecoderModel(config)
inputs = {
    "decoder_input_ids": torch.ones(1, 64, dtype=torch.long),
    "input_values": torch.ones(1, 10000, dtype=torch.float),
}

model(**inputs)""",
}
minimal_tokenizer = """
{
  "version": "1.0",
  "truncation": null,
  "padding": null,
  "added_tokens": [],
  "normalizer": null,
  "pre_tokenizer": null,
  "post_processor": null,
  "decoder": null,
  "model": {
    "type": "WordPiece",
    "unk_token": "[UNK]",
    "continuing_subword_prefix": "##",
    "max_input_chars_per_word": 100,
    "vocab": {
      "[UNK]": 0
    }
  }
}"""

# Create a test directory
test_dir = "analysis_test_dir"
dirpath = Path(test_dir)
if dirpath.is_dir():
    shutil.rmtree(dirpath)
os.makedirs(test_dir)

# Add files to test directory
for key, value in test_models_dot_py.items():
    model_path = os.path.join(test_dir, f"{key}.py")
    with open(model_path, "w", encoding="utf") as f:
        f.write(value)
with open(os.path.join(test_dir, "tokenizer.json"), "w", encoding="utf") as f:
    f.write(minimal_tokenizer)


# Change CWD
os.chdir(test_dir)


def run_analysis(args):

    # Running cli
    output = subprocess.check_output(args, encoding="UTF-8")

    # Process outputs
    output = output[output.rfind("Models found") :]
    models_executed = output.count("(executed")
    models_built = output.count("Model successfully built!")
    return models_executed, 0, models_built


class Testing(unittest.TestCase):
    def setUp(self) -> None:
        cache.rmdir(filesystem.DEFAULT_CACHE_DIR)
        return super().setUp()

    def test_01_basic(self):
        pytorch_output = run_analysis(
            ["benchit", "linear_pytorch.py", "--analyze-only"]
        )
        assert np.array_equal(pytorch_output, (1, 0, 0))

    def test_02_basic_keras(self):
        keras_output = run_analysis(["benchit", "linear_keras.py", "--analyze-only"])
        assert np.array_equal(keras_output, (1, 0, 0))

    def test_03_depth(self):
        # Depth is only tested for Pytorch, since Keras has no max_depth support
        output = run_analysis(
            ["benchit", "linear_pytorch.py", "--max-depth", "1", "--analyze-only"]
        )
        assert np.array_equal(output, (2, 0, 0))

    # def test_04_build(self):
    #     output = run_analysis(
    #         ["benchit", "linear_pytorch.py:60931adb", "--max-depth", "1"]
    #     )
    #     assert np.array_equal(output, (2, 0, 1))

    def test_05_build_keras(self):
        output = run_analysis(["benchit", "linear_keras.py"])
        assert np.array_equal(output, (1, 0, 1))

    # def test_06_cache(self):
    #     model_hash = "60931adb"
    #     cache_dir = "cache-dir"
    #     run_analysis(
    #         [
    #             "benchit",
    #             f"linear_pytorch.py:{model_hash}",
    #             "--max-depth",
    #             "1",
    #             "--cache-dir",
    #             cache_dir,
    #             "--lean-cache",
    #         ]
    #     )
    #     files = os.listdir(f"{cache_dir}/linear_pytorch_{model_hash}")
    #     cache_is_lean = len([x for x in files if ".onnx" in x]) == 0
    #     metadata_found = len([x for x in files if ".txt" in x]) > 0
    #     assert metadata_found and cache_is_lean

    def test_07_args(self):
        output = subprocess.check_output(
            [
                "benchit",
                "linear_pytorch.py",
                "--max-depth",
                "1",
                "--script-args",
                "--my-arg test_arg",
                "--analyze-only",
            ],
            encoding="UTF-8",
        )
        assert "Received arg test_arg" in output

<<<<<<< HEAD
    def test_8_pipeline(self):
        output = run_analysis(["benchit", "pipeline.py", "--analyze-only"])
        assert np.array_equal(output, (1, 0, 0))

    def test_9_activation(self):
        output = run_analysis(["benchit", "activation.py", "--analyze-only"])
=======
    def test_08_pipeline(self):
        output = run_analysis(["autogroq", "pipeline.py", "--analyze-only"])
        assert np.array_equal(output, (1, 0, 0))

    def test_09_activation(self):
        output = run_analysis(["autogroq", "activation.py", "--analyze-only"])
>>>>>>> ac2c9fcd
        assert np.array_equal(output, (0, 0, 0))

    def test_10_encoder_decoder(self):
        output = run_analysis(["benchit", "encoder_decoder.py", "--analyze-only"])
        assert np.array_equal(output, (1, 0, 0))

    def test_11_benchit_hashes(self):
        output = run_analysis(
            [
                "benchit",
                "linear_pytorch.py:60931adb",
                "--build-only",
                "--max-depth",
                "1",
            ]
        )
        assert np.array_equal(output, (2, 0, 1))


if __name__ == "__main__":
    unittest.main()<|MERGE_RESOLUTION|>--- conflicted
+++ resolved
@@ -240,21 +240,12 @@
         )
         assert "Received arg test_arg" in output
 
-<<<<<<< HEAD
-    def test_8_pipeline(self):
+    def test_08_pipeline(self):
         output = run_analysis(["benchit", "pipeline.py", "--analyze-only"])
         assert np.array_equal(output, (1, 0, 0))
 
-    def test_9_activation(self):
+    def test_09_activation(self):
         output = run_analysis(["benchit", "activation.py", "--analyze-only"])
-=======
-    def test_08_pipeline(self):
-        output = run_analysis(["autogroq", "pipeline.py", "--analyze-only"])
-        assert np.array_equal(output, (1, 0, 0))
-
-    def test_09_activation(self):
-        output = run_analysis(["autogroq", "activation.py", "--analyze-only"])
->>>>>>> ac2c9fcd
         assert np.array_equal(output, (0, 0, 0))
 
     def test_10_encoder_decoder(self):
