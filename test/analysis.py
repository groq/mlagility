"""
Tests focused on the analysis capabilities of benchit CLI"
"""

import os
import unittest
from pathlib import Path
import shutil
import subprocess
import numpy as np
<<<<<<< HEAD
import mlagility.common.filesystem as filesystem
=======
import mlagility.filesystem as filesystem
import mlagility.common.labels as labels
>>>>>>> 3ff2e3b3
import groqflow.common.cache as cache

# We generate a corpus on to the filesystem during the test
# to get around how weird bake tests are when it comes to
# filesystem access

test_models_dot_py = {
    "linear_pytorch": """
# labels: test_group::selftest license::mit framework::pytorch tags::selftest,small
import torch
import argparse

torch.manual_seed(0)

# Receive command line arg
parser = argparse.ArgumentParser()
parser.add_argument(
    "-m",
    "--my-arg",
)
args = parser.parse_args()
print(f"Received arg {args.my_arg}")

class LinearTestModel(torch.nn.Module):
    def __init__(self, input_features, output_features):
        super(LinearTestModel, self).__init__()
        self.fc = torch.nn.Linear(input_features, output_features)

    def forward(self, x):
        output = self.fc(x)
        return output

input_features = 10
output_features = 10

# Model and input configurations
model = LinearTestModel(input_features, output_features)
unexecuted_model = LinearTestModel(input_features+1, output_features)
inputs = {"x": torch.rand(input_features)}
output = model(**inputs)

""",
    "linear_keras": """
# labels: test_group::selftest license::mit framework::keras tags::selftest,small
import tensorflow as tf

tf.random.set_seed(0)

# Define model class
class SmallKerasModel(tf.keras.Model):  # pylint: disable=abstract-method
    def __init__(self, output_size):
        super(SmallKerasModel, self).__init__()
        self.dense = tf.keras.layers.Dense(output_size, activation="relu")

    def call(self, x):  # pylint: disable=arguments-differ
        output = self.dense(x)
        return output


# Instantiate model and generate inputs
batch_size = 1
input_size = 10
output_size = 5
keras_model = SmallKerasModel(output_size)

inputs = {"x": tf.random.uniform((batch_size, input_size), dtype=tf.float32)}

keras_outputs = keras_model(**inputs)

""",
    "pipeline": """
from transformers import (
    TextClassificationPipeline,
    BertForSequenceClassification,
    BertConfig,
    PreTrainedTokenizerFast,
)


class MyPipeline(TextClassificationPipeline):
    def __init__(self, **kwargs):
        configuration = BertConfig()
        tokenizer = PreTrainedTokenizerFast(tokenizer_file="tokenizer.json")
        super().__init__(
            model=BertForSequenceClassification(configuration), tokenizer=tokenizer
        )


my_pipeline = MyPipeline()
my_pipeline("This restaurant is awesome")
""",
    "activation": """
import torch
m = torch.nn.GELU()
input = torch.randn(2)
output = m(input)
""",
    "encoder_decoder": """
import transformers
import torch

torch.manual_seed(0)

config = transformers.SpeechEncoderDecoderConfig.from_encoder_decoder_configs(
    transformers.Wav2Vec2Config(), transformers.BertConfig()
)
model = transformers.SpeechEncoderDecoderModel(config)
inputs = {
    "decoder_input_ids": torch.ones(1, 64, dtype=torch.long),
    "input_values": torch.ones(1, 10000, dtype=torch.float),
}

model(**inputs)""",
}
minimal_tokenizer = """
{
  "version": "1.0",
  "truncation": null,
  "padding": null,
  "added_tokens": [],
  "normalizer": null,
  "pre_tokenizer": null,
  "post_processor": null,
  "decoder": null,
  "model": {
    "type": "WordPiece",
    "unk_token": "[UNK]",
    "continuing_subword_prefix": "##",
    "max_input_chars_per_word": 100,
    "vocab": {
      "[UNK]": 0
    }
  }
}"""

# Create a test directory
test_dir = "analysis_test_dir"
dirpath = Path(test_dir)
if dirpath.is_dir():
    shutil.rmtree(dirpath)
os.makedirs(test_dir)

# Add files to test directory
for key, value in test_models_dot_py.items():
    model_path = os.path.join(test_dir, f"{key}.py")
    with open(model_path, "w", encoding="utf") as f:
        f.write(value)
with open(os.path.join(test_dir, "tokenizer.json"), "w", encoding="utf") as f:
    f.write(minimal_tokenizer)


# Change CWD
os.chdir(test_dir)


def run_analysis(args):

    # Running cli
    output = subprocess.check_output(args, encoding="UTF-8")

    # Process outputs
    output = output[output.rfind("Models found") :]
    models_executed = output.count("(executed")
    models_built = output.count("Model successfully built!")
    return models_executed, 0, models_built


class Testing(unittest.TestCase):
    def setUp(self) -> None:
        cache.rmdir(filesystem.DEFAULT_CACHE_DIR)
        return super().setUp()

    def test_01_basic(self):
        pytorch_output = run_analysis(
            [
                "benchit",
                "linear_pytorch.py",
                "--analyze-only",
            ]
        )
        assert np.array_equal(pytorch_output, (1, 0, 0))

    def test_02_basic_keras(self):
        keras_output = run_analysis(
            [
                "benchit",
                "linear_keras.py",
                "--analyze-only",
            ]
        )
        assert np.array_equal(keras_output, (1, 0, 0))

    def test_03_depth(self):
        # Depth is only tested for Pytorch, since Keras has no max_depth support
        output = run_analysis(
            [
                "benchit",
                "linear_pytorch.py",
                "--max-depth",
                "1",
                "--analyze-only",
            ]
        )
        assert np.array_equal(output, (2, 0, 0))

    def test_04_build(self):
        output = run_analysis(
            [
                "benchit",
                "linear_pytorch.py::60931adb",
                "--max-depth",
                "1",
                "--build-only",
            ]
        )
        assert np.array_equal(output, (2, 0, 1))

    def test_05_build_keras(self):
        output = run_analysis(
            [
                "benchit",
                "linear_keras.py",
                "--build-only",
            ]
        )
        assert np.array_equal(output, (1, 0, 1))

    def test_06_cache(self):
        model_hash = "60931adb"
        cache_dir = "cache-dir"
        run_analysis(
            [
                "benchit",
                f"linear_pytorch.py::{model_hash}",
                "--max-depth",
                "1",
                "--cache-dir",
                cache_dir,
                "--lean-cache",
                "--build-only",
            ]
        )
        build_name = f"linear_pytorch_{model_hash}"
        files = os.listdir(f"{cache_dir}/{build_name}")
        cache_is_lean = len([x for x in files if ".onnx" in x]) == 0
        metadata_found = len([x for x in files if ".txt" in x]) > 0
        labels_found = labels.load_from_cache(cache_dir, build_name) != {}
        assert metadata_found and cache_is_lean and labels_found

    def test_07_args(self):
        output = subprocess.check_output(
            [
                "benchit",
                "linear_pytorch.py",
                "--max-depth",
                "1",
                "--script-args",
                "--my-arg test_arg",
                "--analyze-only",
            ],
            encoding="UTF-8",
        )
        assert "Received arg test_arg" in output

    def test_08_pipeline(self):
        output = run_analysis(
            [
                "benchit",
                "pipeline.py",
                "--analyze-only",
            ]
        )
        assert np.array_equal(output, (1, 0, 0))

    def test_09_activation(self):
        output = run_analysis(
            [
                "benchit",
                "activation.py",
                "--analyze-only",
            ]
        )
        assert np.array_equal(output, (0, 0, 0))

    def test_10_encoder_decoder(self):
        output = run_analysis(
            [
                "benchit",
                "encoder_decoder.py",
                "--analyze-only",
            ]
        )
        assert np.array_equal(output, (1, 0, 0))

    def test_11_benchit_hashes(self):
        output = run_analysis(
            [
                "benchit",
                "linear_pytorch.py::60931adb",
                "--build-only",
                "--max-depth",
                "1",
            ]
        )
        assert np.array_equal(output, (2, 0, 1))


if __name__ == "__main__":
    unittest.main()<|MERGE_RESOLUTION|>--- conflicted
+++ resolved
@@ -8,12 +8,8 @@
 import shutil
 import subprocess
 import numpy as np
-<<<<<<< HEAD
 import mlagility.common.filesystem as filesystem
-=======
-import mlagility.filesystem as filesystem
 import mlagility.common.labels as labels
->>>>>>> 3ff2e3b3
 import groqflow.common.cache as cache
 
 # We generate a corpus on to the filesystem during the test
