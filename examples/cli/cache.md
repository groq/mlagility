# Working with the Cache

This chapter of the `benchit` CLI tutorials is focused on understanding, inspecting, and manipulating the `mlagility cache`. You will learn things such as:
- [How to change the cache directory for a `benchit benchmark` run](#cache-directory)
- [How to list all the builds in a cache](#cache-list-command)
- [How to get statistics about a build in a cache](#cache-stats-command)
- [How to delete a build from a cache](#cache-delete-command)
- [How to change the change the cache directory for `benchit cache` commands](#cache-commands-with---cache-dir)
- [How to keep your filesystem from filling up with build artifacts](#lean-cache)

The tutorial chapters are:
1. [Getting Started](https://github.com/groq/mlagility/blob/main/examples/cli/readme.md)
1. [Guiding Model Discovery](https://github.com/groq/mlagility/blob/main/examples/cli/discovery.md): `benchit` arguments that customize the model discovery process to help streamline your workflow.
1. Working with the Cache (this document): `benchit` arguments and commands that help you understand, inspect, and manipulate the `mlagility cache`.
1. [Customizing Builds](https://github.com/groq/mlagility/blob/main/examples/cli/build.md): `benchit` arguments that customize build behavior to unlock new workflows.

# Cache Tutorials

All of the tutorials assume that your current working directory is in the same location as this readme file (`examples/cli`).

## Cache Directory

By default, MLAgility tools use `~/.cache/mlagility/` as the location for the MLAgility Cache (see the [Build documentation](https://github.com/groq/mlagility/blob/main/tools_user_guide.md#build) for more details).

However, you might want to set the cache location for any number of reasons. For example, you might want to keep the results from benchmarking one corpus of models separate from the results from another corpus.

You can try this out with the following command:

```
benchit benchmark scripts/hello_world.py --cache-dir tmp_cache
```

When that command completes, you can use the `ls` command to see that `tmp_cache` has been created at your command line location. 

See the [Cache Commands](#cache-commands) tutorial to see what you can do with the cache.

> See the [Cache Directory documentation](https://github.com/groq/mlagility/blob/main/tools_user_guide.md#cache-directory) for more details.

## Cache List Command

<<<<<<< HEAD
This tutorial assumes you have completed the [Cache Directory](#cache-directory) and [Benchmark All Scripts](https://github.com/groq/mlagility/blob/main/examples/cli/discovery.md#benchmark-all-scripts) tutorials, and that the `tmp_cache` directory exists at your command line location.
=======
This tutorial assumes you have completed the [Cache Directory](#cache-directory) and [Benchmark Multiple Scripts documentation](https://github.com/groq/mlagility/blob/main/tools_user_guide.md#benchmark-multiple-scripts) tutorials, and that the `tmp_cache` directory exists at your command line location.
>>>>>>> 84caa1f5

You can use the `cache list` command to see what builds are available in your cache:

```
benchit cache list
```

Which produces a result like:

```
Info: Builds available in cache ~/.cache/mlagility:
hello_world_479b1332     max_depth_80b93950       two_models_479b1332      
        labels                   two_models_215ca1e3 
```

> _Note_: `labels` is not a build, it is a helper directory to store labeling data.

## Cache Stats Command

This tutorial assumes you have completed the prior tutorials in this document.

You can learn more about a build with the `cache stats` command:

```
benchit cache stats hello_world_479b1332
```

Which will print out a lot of statistics about the build, like:

```
Info: The state of build hello_world_479b1332 in cache ~/.cache/mlagility is:
build_status: successful_build
cache_dir: /home/jfowers/.cache/mlagility
config:
  assembler_flags:
  - --ifetch-from-self
  - --ifetch-slice-ordering=round-robin
  build_name: hello_world_479b1332
  compiler_flags: []
  groqcard: A1.4
  groqview: false
  num_chips: null
  sequence:
  - export_pytorch
  - optimize_onnx
  - fp16_conversion
  - set_success
...
```

## Cache Delete Command

This tutorial assumes you have completed the prior tutorials in this document.

You can also delete a build from a cache with the `cache delete` command. Be careful, this permanently deletes the build!

For example, you could run the commands:

```
benchit cache delete max_depth_80b93950
benchit cache list
```

And you would see that the cache no longer includes the build for `max_depth`:

```
Info: Builds available in cache ~/.cache/mlagility:
hello_world_479b1332     labels                   two_models_215ca1e3      two_models_479b1332 
```

## Cache Commands with --cache-dir

This tutorial assumes you have completed the prior tutorials in this document.

Finally, the `cache` commands all take a `--cache-dir` that allows them to operate on a specific cache directory (see the [Cache Directory tutorial](#cache-directory) for more details).

For example, you can run this command:

```
benchit cache list --cache-dir tmp_cache
```

Which will produce this result, if you did the [Cache Directory tutorial](#cache-directory):

```
Info: Builds available in cache tmp_cache:
hello_world_479b1332     labels  
```

> See the [Cache Commands documentation](https://github.com/groq/mlagility/blob/main/tools_user_guide.md#cache-commands) for more details.

## Lean Cache

As you progress with MLAgility you may notice that the cache directory can take up a lot of space on your hard disk because it produces a lot of ONNX files and other build artifacts. 

We provide the `--lean-cache` option to help in the situation where you want to collect benchmark results, but you don't care about keeping the build artifacts around.

First, do the [Cache Directory tutorial](#cache-directory) so that we have a nice convenient cache directory to look at.

Next, run the command:

```
ls -shl tmp_cache/hello_world_479b1332
```

to see the contents of the cache directory, along with their file sizes:

```
total 32K
4.0K drwxr-xr-x 2 jfowers groq 4.0K Feb 16 08:14 compile
4.0K -rw-r--r-- 1 jfowers groq 2.0K Feb 16 08:14 hello_world_479b1332_state.yaml
4.0K -rw-r--r-- 1 jfowers groq  396 Feb 16 08:14 inputs_original.npy
4.0K -rw-r--r-- 1 jfowers groq   84 Feb 16 08:14 log_export_pytorch.txt
4.0K -rw-r--r-- 1 jfowers groq   71 Feb 16 08:14 log_fp16_conversion.txt
4.0K -rw-r--r-- 1 jfowers groq   63 Feb 16 08:14 log_optimize_onnx.txt
   0 -rw-r--r-- 1 jfowers groq    0 Feb 16 08:14 log_set_success.txt
4.0K drwxr-xr-x 2 jfowers groq 4.0K Feb 16 08:14 onnx
4.0K drwxr-xr-x 3 jfowers groq 4.0K Feb 16 08:14 x86_benchmark
```

These file sizes aren't too bad because the `pytorch_model` in the [Cache Directory tutorial](#cache-directory) isn't very large. But imagine if you were using GPT-J 6.7B instead, there would be tens of gigabytes of data left on your disk.

Now run the following command to repeat the [Cache Directory tutorial](#cache-directory) in lean cache mode:

```
benchit benchmark scripts/hello_world.py --cache-dir tmp_cache --lean-cache
```

And then inspect the build directory again:

```
ls -shl tmp_cache/hello_world_479b1332
```

To see that the `onnx` and `x86_benchmark` directories are gone, thereby saving disk space:

```
total 20K
4.0K drwxr-xr-x 2 jfowers groq 4.0K Feb 16 08:14 compile
4.0K -rw-r--r-- 1 jfowers groq 2.0K Feb 16 08:14 hello_world_479b1332_state.yaml
4.0K -rw-r--r-- 1 jfowers groq   84 Feb 16 08:14 log_export_pytorch.txt
4.0K -rw-r--r-- 1 jfowers groq   71 Feb 16 08:14 log_fp16_conversion.txt
4.0K -rw-r--r-- 1 jfowers groq   63 Feb 16 08:14 log_optimize_onnx.txt
   0 -rw-r--r-- 1 jfowers groq    0 Feb 16 08:14 log_set_success.txt
```

> See the [Lean Cache documentation](https://github.com/groq/mlagility/blob/main/tools_user_guide.md#lean-cache) for more details.

# Thanks!

Now that you have completed this tutorial, make sure to check out the other tutorials if you want to learn more:
1. [Getting Started](https://github.com/groq/mlagility/blob/main/examples/cli/readme.md)
1. [Guiding Model Discovery](https://github.com/groq/mlagility/blob/main/examples/cli/discovery.md): `benchit` arguments that customize the model discovery process to help streamline your workflow.
1. Working with the Cache (this document): `benchit` arguments and commands that help you understand, inspect, and manipulate the `mlagility cache`.
1. [Customizing Builds](https://github.com/groq/mlagility/blob/main/examples/cli/build.md): `benchit` arguments that customize build behavior to unlock new workflows.<|MERGE_RESOLUTION|>--- conflicted
+++ resolved
@@ -38,11 +38,7 @@
 
 ## Cache List Command
 
-<<<<<<< HEAD
-This tutorial assumes you have completed the [Cache Directory](#cache-directory) and [Benchmark All Scripts](https://github.com/groq/mlagility/blob/main/examples/cli/discovery.md#benchmark-all-scripts) tutorials, and that the `tmp_cache` directory exists at your command line location.
-=======
 This tutorial assumes you have completed the [Cache Directory](#cache-directory) and [Benchmark Multiple Scripts documentation](https://github.com/groq/mlagility/blob/main/tools_user_guide.md#benchmark-multiple-scripts) tutorials, and that the `tmp_cache` directory exists at your command line location.
->>>>>>> 84caa1f5
 
 You can use the `cache list` command to see what builds are available in your cache:
 
